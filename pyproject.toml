[tool.poetry]
name = "ESGPT"
version = "0.0.1"
description = "Event Stream GPT is a library for data pre-processing, representation, and modeling for generative pre-trained transformer models for \"event stream\" datasets, which consist of discrete sequences of continuous-time events with internal covariates of either categorical or categorical key and numerical value pairs with non-trivial intra-event dependencies."
authors = ["Matthew McDermott <mattmcdermott8@gmail.com>"]
license = "MIT"
readme = "README.md"
homepage = "https://github.com/mmcdermott/EventStreamGPT"
documentation = "https://eventstreamml.readthedocs.io/en/latest/"
repository = "https://github.com/mmcdermott/EventStreamGPT.git"
keywords = [
  "machine learning", "ML", "artificial intelligence", "AI", "event stream data", "EHR data",
  "Electronic Health Record", "foundation models", "GPT"
]
packages = [
  { include = "EventStream" },
]

[tool.poetry.dependencies]
python = ">=3.10,<3.13"
<<<<<<< HEAD
polars = "^0.20.31"
=======
numpy = "^1.26.4"
safetensors = "^0.3.3"
polars = "^0.18.15"
>>>>>>> ebd592e1
plotly = "^5.16.1"
ml-mixins = "^0.0.5"
humanize = "^4.8.0"
hydra-core = "^1.3.2"
inflect = "^7.0.0"
pandas = "^2.0.3"
tqdm = "^4.66.1"
lightning = "^2.0.7"
sparklines = "^0.4.2"
pytorch-lognormal-mixture = "^0.0.1"
pyarrow = "^12.0.1"
torchmetrics = "^1.0.3"
dill = "^0.3.7"
kaleido = "0.2.1"
datasets = "^2.14.4"
transformers = "^4.40.0"
wandb = "^0.15.8"
scipy = "^1.11.2"
scikit-learn = "^1.3.0"
rootutils = "^1.0.7"
loguru = "^0.7.2"
nested-ragged-tensors = "^0.0.6"
numpy = "^1.26.4"

# Test dependencies
pexpect = { version="^4.8.0", optional=true }
pytest = { version="^7.4.0", optional=true }
pytest-cov = { version = "^4.1.0", optional=true}
nbmake = { version="^1.4.3", optional=true }
pre-commit = { version="^3.3.3", optional=true}
pytest-subtests = { version="^0.11.0", optional=true}

# Docs dependencies
sphinxcontrib-bibtex = { version = "^2.5.0", optional = true }
sphinx = { version = "^7.1.2", optional = true }
sphinx-collections = { version = "^0.0.1", optional = true }
sphinx-subfigure = { version = "^0.2.4", optional = true }
myst-parser = { version = "^2.0.0", optional = true }
nbsphinx = { version = "^0.9.2", optional = true }
sphinx-immaterial = { version = "^0.11.7", optional = true }
linkify-it-py = { version = "^2.0.2", optional = true }
pypandoc = { version = "^1.11", optional = true }

[tool.poetry.extras]
tests = ["pexpect", "pytest", "pytest-cov", "nbmake", "pre-commit", "pytest-subtests"]
docs = [
  "sphinxcontrib-bibtex", "sphinx", "sphinx-collections", "sphinx-subfigure", "myst-parser", "nbsphinx",
  "linkify-it-py", "pypandoc", "sphinx-immaterial", "pexpect"
]

[build-system]
requires = ["poetry-core"]
build-backend = "poetry.core.masonry.api"<|MERGE_RESOLUTION|>--- conflicted
+++ resolved
@@ -18,13 +18,9 @@
 
 [tool.poetry.dependencies]
 python = ">=3.10,<3.13"
-<<<<<<< HEAD
 polars = "^0.20.31"
-=======
 numpy = "^1.26.4"
 safetensors = "^0.3.3"
-polars = "^0.18.15"
->>>>>>> ebd592e1
 plotly = "^5.16.1"
 ml-mixins = "^0.0.5"
 humanize = "^4.8.0"
