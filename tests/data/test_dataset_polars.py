--- conflicted
+++ resolved
@@ -137,13 +137,8 @@
         "time_dependent_age_lt_90": MeasurementConfig(
             temporality=TemporalityType.FUNCTIONAL_TIME_DEPENDENT,
             functor=AgeFunctorMock(),
-<<<<<<< HEAD
-            measurement_metadata=pd.Series(
-                [90, False],
-=======
             _measurement_metadata=pd.Series(
                 [90.0, False],
->>>>>>> aa5f16a6
                 index=pd.Index(
                     ["drop_upper_bound", "drop_upper_bound_inclusive"],
                 ),
@@ -643,11 +638,7 @@
         name="time_dependent_age_lt_90",
         temporality=TemporalityType.FUNCTIONAL_TIME_DEPENDENT,
         functor=AgeFunctorMock(),
-<<<<<<< HEAD
-        measurement_metadata=pd.Series(
-=======
         _measurement_metadata=pd.Series(
->>>>>>> aa5f16a6
             [
                 90.0,
                 False,
